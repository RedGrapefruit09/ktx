_See also: [the official LibGDX changelog](https://github.com/libgdx/libgdx/blob/master/CHANGES)._

#### 1.9.14-SNAPSHOT

- **[UPDATE]** Updated to LibGDX 1.9.14.
- **[UPDATE]** Updated to Kotlin 1.4.30.
- **[UPDATE]** Updated to VisUI 1.4.10.
<<<<<<< HEAD
- **[FEATURE]** (`ktx-app`) `clearScreen` now accepts additional `clearDepth` boolean parameter that controls whether
  the `GL_DEPTH_BUFFER_BIT` is added to the mask.
- **[FEATURE]** (`ktx-assets-async`) Added `AssetStorageSnapshot` class that stores a copy of `AssetStorage` state
  for debugging purposes. Supports formatted string output with `prettyFormat`.
- **[FEATURE]** (`ktx-assets-async`) `AssetStorage` now includes `takeSnapshot` and `takeSnapshotAsync` methods that
  allow to copy and inspect the internal state of the storage for debugging purposes.
- **[FEATURE]** (`ktx-collections`) Added `getOrPut` extension function for `maps`
=======
- **[FEATURE]** (`ktx-app`) `clearScreen` now accepts additional `clearDepth` boolean parameter that controls whether 
the `GL_DEPTH_BUFFER_BIT` is added to the mask.
- **[FEATURE]** (`ktx-assets-async`) Added `AssetStorageSnapshot` class that stores a copy of `AssetStorage` state
for debugging purposes. Supports formatted string output with `prettyFormat`.
- **[FEATURE]** (`ktx-assets-async`) `AssetStorage` now includes `takeSnapshot` and `takeSnapshotAsync` methods that
allow to copy and inspect the internal state of the storage for debugging purposes.
>>>>>>> ada17b75

#### 1.9.13-b1

- **[UPDATE]** Updated to LibGDX 1.9.13.
- **[UPDATE]** Updated to Kotlin 1.4.21-2.
- **[UPDATE]** Updated to VisUI 1.4.8.
- **[FEATURE]** (`ktx-style`) Added `Skin.register` extension method that allows to register widget styles with the DSL.
- **[FEATURE]** (`ktx-vis`) Added `flowGroup` factory method that allows to construct `FlowGroup` actors.
- **[CHANGE]** (`ktx-vis`) `horizontalFlowGroup` and `verticalFlowGroup` are now deprecated. Use `flowGroup` instead.

#### 1.9.12-b1

- **[UPDATE]** Updated to LibGDX 1.9.12.
- **[UPDATE]** Updated to Kotlin 1.4.20.
- **[UPDATE]** Updated to Kotlin Coroutines 1.4.2.

#### 1.9.11-b2

- **[UPDATE]** Updated to Kotlin 1.4.10.
- **[UPDATE]** Updated to Kotlin Coroutines 1.4.0.
- **[UPDATE]** Updated to Gradle 6.7.
- **[UPDATE]** Updated to Dokka 1.4.10-2.
- **[MISC]** Groovy Gradle scripts and configuration files migrated to Kotlin.
- **[MISC]** The generated sources documentation is vastly improved and moved to a new URL.
- **[FEATURE]** (`ktx-collections`) Added `GdxIdentityMap` and `GdxArrayMap` aliases for LibGDX `IdentityMap` and `ArrayMap` collections.
- **[FEATURE]** (`ktx-collections`) Added `set` operator extension method to `ArrayMap` to support square brackets assignment.
- **[FEATURE]** (`ktx-graphics`) Added optional `Camera` and projection matrix parameters to `ShapeRenderer.use`.
- **[FEATURE]** (`ktx-scene2d`) Added `image` builders for `NinePatch`, `TextureRegion`, `Texture` and `Drawable`.

#### 1.9.11-b1

- **[UPDATE]** Updated to LibGDX 1.9.11.
- **[UPDATE]** Updated to Kotlin Coroutines 1.3.6.
- **[UPDATE]** Updated VisUI to 1.4.6.
- **[FEATURE]** (`ktx-scene2d`) Added a generic `container` factory method that supports adding a custom actor.

#### 1.9.10-b7

- **[MISC]** Added `ktlint` formatting. Contributors are asked to run `format` Gradle task before committing files.
- **[CHANGE]** (`ktx-actors`) Deprecated `Action.parallelTo` and `ParallelAction.parallelTo` extension methods were removed. Use `along` instead.
- **[CHANGE]** (`ktx-actors`) Touch event listeners attached with extension methods now extend `InputListener` rather than `ClickListener`.
- **[CHANGE]** (`ktx-actors`) `onTouchEvent` parameters renamed from `downListener` and `upListener` to `onDown` and `onUp`.
- **[CHANGE]** (`ktx-actors`) Event listeners attached with extension methods now consume the `Actor` as `this`.
Listeners that used to consume actors as regular parameters now should rely on `this` instead.
- **[FEATURE]** (`ktx-actors`) `KtxApplicationAdapter`, `KtxGame` and `KtxScreen` now explicitly implement the `Disposable` interface,
matching the `dispose` method from `ApplicationListener` and `Screen` respectively. This allows to leverage existing `Disposable` utilities.
- **[FEATURE]** (`ktx-ashley`) Added `Engine.configureEntity` extension method that allows to add components to an existing entity.
- **[FEATURE]** (`ktx-assets`) Added `DisposableRegistry` and `DisposableContainer` for management of multiple `Disposable` instances.
- **[FEATURE]** (`ktx-graphics`) Added support for `Color` destructuring syntax.
- **[CHANGE]** (`ktx-scene2d`) Deprecated top-level widget factory methods and tooltip utilities were removed.

#### 1.9.10-b6

- **[UPDATE]** Updated to Kotlin 1.3.72.
- **[UPDATE]** Updated to Dokka 0.10.1.
- **[CHANGE]** Javadocs are no longer generated with Dokka. Since KTX focuses solely on Kotlin support for LibGDX,
usability from Java is not a priority. The generated Javadocs are not very helpful, especially for Kotlin development.
Instead, the Javadoc jar published to Maven Central now contains exported Kotlin-compatible Dokka documentation.
Starting from this release, GitHub releases will no longer contain the Javadoc archives.
- **[FEATURE]** (`ktx-actors`) Added `Action.repeat` extension method that allows to repeat an action for the given amount of times.
- **[FEATURE]** (`ktx-ashley`) Added `Engine.get` operator to access a chosen `EntitySystem`.
- **[FEATURE]** (`ktx-ashley`) Added `Engine.getSystem` extension method to access a chosen `EntitySystem`. Throws `MissingEntitySystemException` in case the system is not added.
- **[FEATURE]** (`ktx-ashley`) Added `Entity.addComponent` extension method to create a `Component` for an existing `Entity`. 
- **[FEATURE]** (`ktx-ashley`) Added `Entity.plusAssign` (`+=`) operator that allows to add an `Component` to an `Entity`. 
- **[FEATURE]** (`ktx-ashley`) Added contracts support to `EngineEntity.with`, `Engine.create`, `Engine.add`, `Engine.entity`
add `Entity.addComponent`. Now their lambda parameters are ensured to be executed exactly once:
```kotlin
// Before:
lateinit var value: Int
engine.add {
  value = 42
}

// Now:
val value: Int
engine.add {
  value = 42
}
```
- **[FEATURE]** (`ktx-assets`) `Iterable.dispose` and `Array.dispose` extension methods consuming an error handler are now inlined.
- **[FEATURE]** (`ktx-box2d`) Added contracts support to body, fixture and joint factory methods, as well as `FixtureDef.filter`
This ensures that the configuration lambdas are executed exactly once.
- **[CHANGE]** (`ktx-collections`) `PooledList` was removed due to concurrent iteration safety issues. Use standard library lists instead.
- **[CHANGE]** (`ktx-collections`) `-` and `+` operators no longer mutate the collections. Instead, they create a new collection instance and add or removed the selected elements.
To modify an existing collection, use new mutating `+=` and `-=` operators.
- **[FEATURE]** (`ktx-freetype`) Added contracts support to `AssetManager.loadFreeTypeFont`, `freeTypeFontParameters`
and `FreeTypeFontGenerator.generateFont`. This ensures that the font configuration lambdas are executed exactly once.
- **[FEATURE]** (`ktx-freetype-async`) Added contracts support to `AssetStorage.loadFreeTypeFont`.
- **[FEATURE]** (`ktx-graphics`) Added contracts support to `Camera.update`, `Batch.use`, `ShaderProgram.use`, `GLFrameBuffer.use` and `ShapeRenderer.use`.
- **[FEATURE]** (`ktx-inject`) Added contracts support to `Context.register`.
- **[CHANGE]** (`ktx-log`) Added contracts to logging methods. Logging methods now might need to be imported explicitly.
- **[FEATURE]** (`ktx-preferences`) Added contracts support to `Preferences.flush`.
- **[FEATURE]** (`ktx-math`) Added `+=`, `+`, `-=` and `-` operators supporting floats and ints to `Vector2` and `Vector3`.
- **[CHANGE]** (`ktx-math`) `-`, `!`, `++` and `--` operators no longer mutate vectors and matrices, returning new instances instead.  
- **[FIX]** (`ktx-math`) Operators documentation regarding mutating of vectors and matrices was updated.
- **[FEATURE]** (`ktx-scene2d`) `scene2d` object was added. It supports the entire Scene2D DSL and allows to create root-level widgets.
- **[FEATURE]** (`ktx-scene2d`) `Stage.actors` extension method was added. It allows to define actors with Scene2D DSL and adds all top-level actors to the `Stage`.
- **[CHANGE]** (`ktx-scene2d`) Root-level `actor` function was deprecated.
- **[CHANGE]** (`ktx-scene2d`) Root-level widget factory functions were deprecated. Use `scene2d.` prefix or `Stage.actors` to create these widgets.
Note that the actors can still be created via standard DSL. See the migration guide in README. This includes:
  - `stack`
  - `horizontalGroup`
  - `verticalGroup`
  - `container`
  - `splitPane`
  - `scrollPane`
  - `table`
  - `window`
  - `dialog`
  - `buttonGroup`
  - `tree`
- **[CHANGE]** (`ktx-scene2d`) `listWidget` and `selectBox` now have a single generic type to improve usability.
Their building blocks no longer consume `Cell` and `Node` instances.
- **[CHANGE]** (`ktx-scene2d`) Internal `KWidget.appendActor` and `KGroup.add` methods were removed.
- **[FEATURE]** (`ktx-scene2d`) Added contracts support to widget factory methods and `Stage.actors`.
This ensures that widget configuration lambdas are executed exactly once.
- **[FEATURE]** (`ktx-style`) Added contracts support to style factory methods and top-level `skin` functions.
- **[CHANGE]** (`ktx-vis`) Overhaul of the module.
  - `ktx-vis` now includes and extends the `ktx-scene2d` module. The majority of APIs are now shared.
  - All factory methods for VisUI widgets are now inlined, which can improve the performance of GUI building.
  - Factory methods of some VisUI widgets were renamed to avoid clashes with Scene2D methods and better reflect the wrapped widget class names:
    - `label`: `visLabel`
    - `image`: `visImage`
    - `list`: `visList`, `visListOf`
    - `selectBox`: `visSelectBox`, `visSelectBoxOf`
    - `slider`: `visSlider`
    - `textArea`: `visTextArea`
    - `textField`: `visTextField`
    - `validatableTextField`: `visValidatableTextField`
    - `textButton`: `visTextButton`
    - `imageButton`: `visImageButton`
    - `imageTextButton`: `visImageTextButton`
    - `radioButton`: `visRadioButton`
    - `tree`: `visTree`
    - `table`: `visTable`
    - `scrollPane`: `visScrollPane`
    - `splitPane`: `visSplitPane`
    - `addTooltip`: `visTooltip`
    - `addTextTooltip`: `visTextTooltip`
  - Parental actors including `collapsible`, `dragPane`, `horizontalCollapsible`, `visScrollPane`, `visSplitPane` and
  `multiSplitPane` now do not require passing widgets to their factory methods. Instead, widgets are either automatically
  created or can be defined as nested children with the same DSL.
  - Inlined functions with lambda parameters, such as widget factories with their building block lambdas, now use
  Kotlin contracts to ensure that they are executed exactly once.
  - `DEFAULT_STYLE` constant is removed in favor of `defaultStyle` from `ktx-scene2d`.
  - `styleName` parameters in factory methods were renamed to `style` for consistency with `ktx-scene2d`.
  - `@VisDsl` DSL marker is replaced with `@Scene2dDsl` marker from `ktx-scene2d`.
  - The sources documentation was greatly expanded.
- **[FEATURE]** (`ktx-vis-style`) Added contracts support to widget style factory methods.

Known issues:

- **[BUG]** (`ktx-box2d`) Due to a Kotlin compiler bug, methods with _vararg_ parameters do not support contracts.
This includes some `polygon`, `chain` and `loop` factory methods. See [this issue](https://youtrack.jetbrains.com/issue/KT-30497).
They can still be used and work as expected, but the compiler does not ensure that their lambda parameters are executed exactly once.

#### 1.9.10-b5

- **[UPDATE]** Updated to Kotlin 1.3.71.
- **[UPDATE]** Updated to Kotlin Coroutines 1.3.5.
- **[UPDATE]** Updated to Gradle 5.6.4.
- **[FEATURE]** (`ktx-app`) Added profiling utilities.
    - `profile` inlined function allows to profile an operation with the LibGDX `PerformanceCounter`.
    - `PerformanceCounter.profile` inlined extension method eases usage of `PerformanceCounter` API.
    - `PerformanceCounter.prettyPrint` allows to print basic performance data after profiling.
- **[CHANGE]** (`ktx-app`) `LetterboxingViewport` moved from `ktx-app` to `ktx-graphics`.
- **[FEATURE]** (`ktx-ashley`) Added `Entity.contains` (`in` operator) that checks if an `Entity` has a `Component`.
- **[FEATURE]** (`ktx-assets-async`) Added a new KTX module: coroutines-based asset loading.
    - `AssetStorage` is a non-blocking coroutines-based alternative to LibGDX `AssetManager`.
         - `get` operator obtains an asset from the storage or throws a `MissingAssetException`.
         - `getOrNull` obtains an asset from the storage or return `null` if the asset is unavailable.
         - `getAsync` obtains a reference to the asset from the storage as `Deferred`.
         - `load` suspends a coroutine until an asset is loaded and returns its instance.
         - `loadAsync` schedules asynchronous loading of an asset.
         - `loadSync` blocks the thread until selected asset is loaded.
         - `unload` schedules asynchronous unloading of an asset.
         - `add` allows to manually add a loaded asset to `AssetManager`.
         - `dispose` unloads all assets from the storage.
         - `getLoader` and `setLoader` manage `AssetLoader` instances used to load assets.
         - `isLoaded` checks if loading of an asset was finished.
         - `contains` operator checks if the asset was scheduled for loading or added to the storage.
         - `progress` allows to check asset loading progress.
         - `getReferenceCount` returns how many times the asset was loaded or referenced by other assets as a dependency.
         - `getDependencies` returns a list of dependencies of the selected asset.
         - `getAssetDescriptor` creates an `AssetDescriptor` with loading data for the selected asset.
         - `getIdentifier` creates an `Identifier` uniquely pointing to an asset of selected type and file path.
    - `Identifier` data class added as an utility to uniquely identify assets by their type and path.
         - `Identifier.toAssetDescriptor` allows to convert an `Identifier` to an `AssetDescriptor`. 
    - `AssetDescriptor.toIdentifier` allows to convert an `AssetDescriptor` to `Identifier` used to uniquely identify `AssetStorage` assets.
    - `LoadingProgress` is an internal class used by the `AssetStorage` to track loading progress.
- **[FEATURE]** (`ktx-async`) Added `RenderingScope` factory function for custom scopes using rendering thread dispatcher.
- **[FEATURE]** (`ktx-async`) `newAsyncContext` and `newSingleThreadAsyncContext` now support `threadName` parameter
that allows to set thread name pattern of `AsyncExecutor` threads.
- **[FIX]** (`ktx-async`) `isOnRenderingThread` now behaves consistently regardless of launching coroutine context.
- **[FEATURE]** (`ktx-freetype-async`) This KTX module is now restored and updated to the new `AssetStorage` API.
There are no public API changes since the last released version.
- **[FEATURE]** (`ktx-graphics`) Added `LetterboxingViewport` from `ktx-app`.
- **[FEATURE]** (`ktx-graphics`) Added `takeScreenshot` utility function that allows to save a screenshot of the application.
- **[FEATURE]** (`ktx-graphics`) Added `BitmapFont.center` extension method that allows to center text on an object.
- **[FEATURE]** (`ktx-graphics`) Added `Camera` utilities.
    - `center` extension method allows to center the camera's position to screen center or the center of the chosen rectangle.
    - `moveTo` extension method allows to move the camera immediately at the chosen target position with optional offset.
    - `lerpTo` extension method allows to move the camera smoothly to the chosen target position with optional offset.
    - `update` inlined extension method allows to change camera state with automatic `Camera.update` call.
- **[FEATURE]** (`ktx-math`) Added `lerp` and `interpolate` extension functions for `Float` ranges.
- **[FEATURE]** (`ktx-preferences`) Added a new KTX module: Preferences API extensions.
    - Added `set` operators for `String`, `Int`, `Float`, `Double`, `Long`, `Boolean`, `Pair<String, Any>` and `Any`
    - Added `get` operator which automatically determines preference type and retrieves them with the correct method.
    - `get` and `set` will automatically attempt to (de)serialize non-basic preferences to and from JSON.
    - `set(String, Double)` is deprecated, since the LibGDX `Preferences` do not support doubles.
    - Added `flush` inlined extension method that executes a lambda and automatically calls `Preferences.flush`.
- **[CHANGE]** (`ktx-scene2d`) Improved typing support for `Tree.Node` widgets. Since LibGDX 1.9.10, `Tree.Node` is
a generic class, but KTX `KNode` remained non-generic until now. Type of stored actors must now be specified for `KNode`
variables, but thanks to that actors from `KNode` instances are now correctly typed and easier to handle. This required
minor internal changes - `KWidget.storeActor` is now generic.
- **[FEATURE]** (`ktx-vis`) Added `image` (`VisImage`) factory methods consuming `Texture`, `TextureRegion` and `NinePatch`.

#### 1.9.10-b4

- **[FEATURE]** (`ktx-actors`) Added `onTouchDown`, `onTouchUp` and `onTouchEvent` extension methods that allow to attach `ClickListener` instances to actors.
- **[CHANGE]** (`ktx-collections`) `Array.removeAll` and `retainAll` now return a boolean if any elements were removed.
- **[CHANGE]** (`ktx-collections`) `Array.transfer` is now less strict about typing.
- **[FEATURE]** (`ktx-math`) Added Kotlin ranges extensions that simplify creating ranges and rolling random numbers:
    - `Int.amid`, `Float.amid`;
    - `+`, `-`, `*` and `/` for ranges;
    - `ClosedRange<Float>.random`, `IntRange.random`;
    - `ClosedRange<Float>.randomGaussian`;
    - `ClosedRange<Float>.randomTriangular`.
- **[FEATURE]** (`ktx-tiled`) Added a new KTX module: Tiled API extensions.
  - Added `contains` (`in`) and `set` (`[]`) operators support to `MapProperties`.
  - Added extension methods that simplify properties extraction from `MapLayer`, `MapObject`, `TiledMap`, `TiledMapTile` and `TiledMapTileSet`:
    - `property`
    - `propertyOrNull`
    - `containsProperty`
  - Added `shape` extension field to `MapObject`.
  - Added extension fields that ease extraction of basic properties from `TiledMap` and `MapObject`.

#### 1.9.10-b3

- **[UPDATE]** Updated to Kotlin 1.3.61.
- **[UPDATE]** Updated to Kotlin Coroutines 1.3.3.
- **[FEATURE]** (`ktx-assets`) Added `AssetGroup` abstract class that allows to manage groups of assets.
- **[FEATURE]** (`ktx-collections`) Added `removeAll`, `retainAll` and `transfer` extensions to LibGDX `Array` using lambda predicates to modify the array in-place.
- **[CHANGE]** (`ktx-collections`) `PooledList` now implements `MutableIterable`.
- **[FEATURE]** (`ktx-graphics`) Added `Batch.begin` extension methods that automatically set projection matrix from a `Camera` or `Matrix4`. 
- **[FEATURE]** (`ktx-style`) Added `Skin` extension methods with reified resource types: `optional`, `add`, `remove`, `has` and `getAll`.
- **[FEATURE]** (`ktx-style`) The overloaded `+=` operator can now be used to add `"default"` resources to `Skin`.
- **[FEATURE]** (`ktx-json`) Added `JsonSerializer` and `ReadOnlyJsonSerializer` adapters to facilitate writing custom serializers.
- **[FEATURE]** (`ktx-json`) Added `readOnlySerializer()` factory functions to simplify creation of `ReadOnlyJsonSerializer`.

#### 1.9.10-b2

- **[UPDATE]** Updated to Kotlin 1.3.50.
- **[UPDATE]** Updated to Kotlin Coroutines 1.3.0.
- **[UPDATE]** Updated to Gradle 5.6.1.
- **[CHANGE]** (`ktx-actors`) `Action.parallelTo` changed to `Action.along`.
- **[CHANGE]** (`ktx-actors`) `Action.along` (formerly `Action.parallelTo`) and `Action.then` no longer unwrap the second action.
- **[CHANGE]** (`ktx-actors`)`ParallelAction.along` (formerly `ParallelAction.parallelTo`) and `SequenceAction.then` simply add the second action to the group without unwrapping.
- **[FEATURE]** (`ktx-actors`) Added `/` operator to `Action`, which performs the non-mutating version of `along`, wrapping the caller and argument in a new `ParallelAction`.
- **[CHANGE]** (`ktx-actors`) `ParallelAction.plus()` and `SequenceAction.plus()` no longer unwrap their components.
- **[FIX]** (`ktx-actors`) `along`, `then`, `+` and `/` `Action` extension methods now properly differentiate between `SequenceAction` and `ParallelAction`, taking their inheritance into account.
- **[CHANGE]** (`ktx-box2d`) Added `disposeOfShape` parameters to `fixture` extension methods of `Body` and `BodyDefinition`. Setting these values to `true` will cause the fixture shapes to be immediately disposed of after `Fixture` construction.
- **[FIX]** (`ktx-box2d`) Removed memory leak caused by undisposed shapes.
- **[FEATURE]** (`ktx-graphics`) `Batch.use` extension methods now accept `Matrix4` and `Camera` to update the batch's projection matrix before rendering.

#### 1.9.10-b1

- **[UPDATE]** Updated LibGDX to 1.9.10.
- **[UPDATE]** Updated to Kotlin 1.3.41.
- **[UPDATE]** Updated to Kotlin Coroutines 1.3.0-RC2.
- **[UPDATE]** Updated VisUI to 1.4.4.
- **[UPDATE]** Updated to Gradle 5.5.1.
- **[CHANGE]** (`ktx-app`) `clearScreen` now also clears depth buffer to support 3D applications.
- **[FEATURE]** (`ktx-json`) Added a new KTX module with the goal of improving LibGDX `Json` API: `ktx-json`. The following extension methods were added to avoid passing Java class instances:
    - `fromJson`
    - `addClassTag`
    - `getTag`
    - `setElementType`
    - `setSerializer`
    - `readValue`
- **[FEATURE]** (`ktx-graphics`) Added `GLFrameBuffer.use` to allow safe omission of the `begin()` and `end()` calls.

#### 1.9.9-b2

- **[UPDATE]** Updated to Kotlin 1.3.31.
- **[UPDATE]** Updated to Kotlin Coroutines 1.2.1.
- **[FEATURE]** (`ktx-assets`) Added `TextAssetLoader` that can be registered in an `AssetManager` to load text files asynchronously.
- **[FEATURE]** (`ktx-style`) Added `Skin.get` extension method that allows to pass enum instances as style names.
- **[CHANGE]** (`ktx-style`) `Skin.get` extension method are no longer infix.
- **[CHANGE]** (`ktx-style`) `Skin.get` now has accepts default parameter equal to the default style name.

#### 1.9.9-b1

- **[UPDATE]** Updated LibGDX to 1.9.9.
- **[UPDATE]** Updated to Kotlin 1.3.20.
- **[UPDATE]** Updated to Kotlin Coroutines 1.1.1.
- **[UPDATE]** Updated VisUI to 1.4.2.
- **[UPDATE]** Updated to Gradle 5.0.
- **[CHANGE]** (`ktx-actors`) Replaced `Stage` and `Group` extension operator methods `plus` and `minus` 
with `plusAssign` and `minusAssign` to avoid mutating the objects with addition and subtraction operators.

```kotlin
// Adding an actor to a Stage/Group - before:
stage + actor
group + actor

// Now:
stage += actor
group += actor
```

- **[CHANGE]** (`ktx-actors`) Replaced `Stage` and `Actor` extension operator methods `plus` and `minus` 
with `plusAssign` and `minusAssign` to avoid mutating the objects with addition and subtraction operators.

```kotlin
// Adding an action to a Stage/Actor - before:
stage + action
actor + action

// Now:
stage += action
actor += action
```

- **[CHANGE]** (`ktx-actors`) `SequenceAction.then` was removed. Using the method on a sequence no longer mutates
it for consistency with `Action.then`. `then` now unwraps actors from passed `SequenceActions`.
- **[CHANGE]** (`ktx-actors`) `ParallelAction.parallelTo` was removed. Using the method on a `ParallelAction` no longer
mutates it for consistency with `Action.parallelTo`. `parallelTo` now unwraps actors from passed `ParallelActions`.
- **[CHANGE]** (`ktx-async`) Overhaul of the `ktx-async` module.
    - `KtxAsync` is now the main coroutines scope that should be used instead of the `GlobalScope`.
    - `Dispatchers.KTX` can be used to access a coroutines dispatcher that executes tasks on the main rendering thread.
    - `AsyncExecutorDispatcher` can be used to wrap LibGDX `AsyncExecutor` to execute tasks asynchronously.
    - `newSingleThreadAsyncContext` allows to create an `AsyncExecutorDispatcher` with a single thread.
    - `newAsyncContext` allows to create an `AsyncExecutorDispatcher` with the given max amount of threads.
    - `onRenderingThread` suspends the coroutine to execute a task on the main rendering thread and return its result.
    - `isOnRenderingThread` allows to check whether the corouting is executed on the main rendering thread.
    - `skipFrame` attempts to suspend the coroutine for at least one rendering frame.
    - `httpRequest` allows to perform an asynchronous HTTP request.
    - `schedule` and `interval` functions simplify LibGDX `Timer` API usage.
    - `AssetStorage` and associated asset loading utilities were temporarily removed. They will be added to a separate module.
    - Asynchronous tests were **significantly** simplified.
    - Assume that other utilities were either removed or integrated with the listed utilities.
- **[CHANGE]** (`ktx-freetype-async`) The module is temporarily disabled due to the removal of `AssetStorage`.
- **[FEATURE]** (`ktx-actors`) Added `+` operator to create sequence of actions (an alternative syntax to `then`).
- **[FEATURE]** (`ktx-actors`) Added `+=` operators to `SequenceAction` and `ParallelAction` to ease adding new actions to these action groups.
- **[FEATURE]** (`ktx-actors`) Added `stage` factory method that uses named and default parameters to ease `Stage` creation.
- **[FEATURE]** (`ktx-graphics`) Added `ShapeRenderer.use` to allow safe omission of the `begin()` and `end()` calls.
- **[FEATURE]** (`ktx-math`) Added `ImmutableVector2`, an immutable equivalent to `Vector2`.

#### 1.9.8-b5

- **[UPDATE]** Updated to Kotlin 1.2.70.
- **[UPDATE]** Updated to Kotlin Coroutines 0.26.1.
- **[UPDATE]** Updated to Gradle 4.10.2.
- **[FIX]** (`ktx-ashley`) Component classes without a default no-arg constructors could not have been initiated
by the Ashley engine. This is still the case, but now an exception with a meaningful message is thrown.

#### 1.9.8-b4

- **[UPDATE]** Updated to Kotlin 1.2.51.
- **[UPDATE]** Updated to Kotlin Coroutines 0.24.0.
- **[UPDATE]** Updated to Dokka 0.9.17.
- **[UPDATE]** Updated to Gradle 4.9.
- **[CHANGE]** (`ktx-async`) `KtxAsync.asynchronous` is now inlined. The action lambda is cross-inlined to avoid excessive object creation.

#### 1.9.8-b3

- **[UPDATE]** Updated to Kotlin 1.2.41.
- **[UPDATE]** Updated to Gradle 4.7.
- **[FEATURE]** (`ktx-graphics`) Added new graphics module with the following `ShapeRenderer` extension methods:
  - `arc`
  - `box`
  - `circle`
  - `cone`
  - `ellipse`
  - `rect`
  - `rectLine`
  - `rotate`
  - `scale`
  - `translate`
  - `triangle`
- **[CHANGE]** (`ktx-app`, `ktx-graphics`) Utility functions moved from `ktx-app` to the new `ktx-graphics`:
  - `color`
  - `Color.copy`
  - `Batch.use`
  - `ShaderProgram.use`
- **[MISC]** Removed migration guides from very old versions. If you are in a process of migrating an existing
application to the latest KTX and facing any errors, see `README` files in `1.9.8-b2` tag.

#### 1.9.8-b2

- **[UPDATE]** Updated to Kotlin 1.2.30.
- **[UPDATE]** Updated to Kotlin Coroutines 0.22.5.
- **[UPDATE]** Updated to Dokka 0.9.16.
- **[UPDATE]** Updated to Gradle 4.6.
- **[FEATURE]** (`ktx-math`) `dot` and `x` infix functions added to `Vector2` and `Vector3` allow to calculate dot
products and cross products of two vectors respectively.
- **[FEATURE]** (`ktx-box2d`) Initiation blocks of `Body` in `World.body` extension method is now optional thanks to
default lambda parameters in inlined functions.
- **[FEATURE]** (`ktx-box2d`)  `World.query` extension method allowing to execute AABB query with idiomatic Kotlin.
- **[CHANGE]** (`ktx-math`) Binary operators of `Vector2`, `Vector3`, `Matrix3` and `Matrix4` (`+`, `-`, `*`, `/`) no
longer modify the first vector or matrix. Instead, they create new instances of vectors or matrices that store the
operation result. Use the assign operators (`+=`, `-=`, `*=`, `/=`) instead to avoid creating new instances.
- **[CHANGE]** (`ktx-math`) New mutating assign operators (`+=`, `-=`, `*=`, `/=`) were added to `Vector2`, `Vector3`,
`Matrix3` and `Matrix4`.
- **[CHANGE]** (`ktx-math`) Parameters of matrix vector multiplication operators are switched. `vector * matrix` does
not exist anymore and now is available as `matrix * vector`.
- **[CHANGE]** (`ktx-math`) Operators of `Matrix3` to left-multiply a `Vector3` were removed.

#### 1.9.8-b1

- **[UPDATE]** Updated to LibGDX 1.9.8.
- **[UPDATE]** Updated to Kotlin 1.2.21.
- **[UPDATE]** Updated to Kotlin Coroutines 0.22.
- **[UPDATE]** Updated to Gradle 4.4.
- **[UPDATE]** Updated to VisUI 1.4.0.
- **[CHANGE]** (`ktx-scene2d`) Duplicate functions in Scene2D building DSL were removed thanks to optional default
lambda parameters in inlined functions (added in Kotlin 1.2). Due to the limitation in inlined methods, there used to be
two inlined methods for each actor to support syntax both with braces (init block) and without. Now there is just one
factory method supporting both syntax variants per widget. This should not affect most application, but might require
Kotlin 1.2 usage.
- **[CHANGE]** (`ktx-ashley`) Default functional parameters were added to `create`, `entity` and `with`, simplifying
the implementation and making configuration blocks optional.
- **[CHANGE]** (`ktx-inject`) Parameters of `bindSingleton` consuming multiple classes have been swapped to be more
compatible with the `bind` functions.
- **[CHANGE]** (`ktx-inject`) `bind` and `bindSingleton` methods consuming multiple classes now take `KClass` as
parameters instead of `Class`, so now you can use `YourType::class` instead of more verbose `YourType::class.java`.
- **[FEATURE]** (`ktx-style`) Initiation blocks of `Skin` and Scene2D actor styles are now optional.
- **[FEATURE]** (`ktx-vis-style`) Initiation blocks of VisUI actor styles are now optional.
- **[FEATURE]** (`ktx-box2d`) Initiation blocks of fixtures and joints are now optional thanks to default lambda
parameters in inlined functions.

```kotlin
fun createCircle(body: Body) {
    // Before - would not compile without additional braces:
    body.circle(radius = 2f) {}
    
    // Now - braces are optional (lambda parameter defaults to no-op):
    body.circle(radius = 2f)
}
```

- **[FEATURE]** (`ktx-inject`) Add higher-order function parameters for `bindSingleton` to allow the use of lambda
expressions.
- **[FEATURE]** (`ktx-freetype`) Implemented `ktx-freetype` module.
  - `AssetManager.registerFreeTypeFontLoaders` allows to register all loaders necessary to handle FreeType font assets.
  - `AssetManager.loadFreeTypeFont` provides Kotlin DSL for loading of FreeType fonts.
  - `freeTypeFontParameters` function provides Kotlin DSL for building FreeType font loading parameters.
  - `FreeTypeFontGenerator.generateFont` extension function allows to generate `BitmapFont` with Kotlin DSL.
- **[FEATURE]** (`ktx-freetype-async`) Implemented `ktx-freetype-async` module.
  - `AssetStorage.registerFreeTypeFontLoaders` allows to register all loaders necessary to handle FreeType font assets.
  - `AssetStorage.loadFreeTypeFont` provides Kotlin DSL for asynchronous loading of FreeType fonts.
- **[FIX]** (`ktx-box2d`) As LibGDX 1.9.8 fixes its `ChainShape` implementation, `ChainShape` utilities are supported
once again.

#### 1.9.7-b1

- **[UPDATE]** Updated LibGDX to 1.9.7.
- **[UPDATE]** Updated to Kotlin 1.1.51.
- **[UPDATE]** Updated to Kotlin Coroutines 0.19.3.
- **[UPDATE]** Updated to Gradle 4.3.
- **[BUG]** (`ktx-box2d`) `ChainShape` does not work correctly in LibGDX 1.9.7, and hence is not supported in KTX.
This might break existing applications.

#### 1.9.6-b7

- **[UPDATE]** Updated to Kotlin 1.1.3-2.
- **[UPDATE]** Updated to Kotlin Coroutines 0.17.
- **[UPDATE]** Updated to Gradle 4.0.2.
- **[CHANGE]** (`ktx-app`) `KotlinApplication` was removed. Use `KtxApplicationAdapter` or `KtxGame` instead.
- **[CHANGE]** (`ktx-app`) `KtxGame` no longer supports fixed rendering time steps.
- **[FEATURE]** (`ktx-app`) Clearing screen on rendering is now optional when using `KtxGame`. Change `clearScreen` parameter to `false` to turn off screen clearing.
- **[FEATURE]** (`ktx-box2d`) `World.rayCast` extension methods that allow creating ray-cast callbacks with the Kotlin
lambda syntax. `KtxRayCastCallback` alias added to ease implementation of this utility.
- **[FEATURE]** (`ktx-box2d`) Added `RayCast` object with constants that can be returned by the custom `RayCastCallback` implementations.

#### 1.9.6-b6

- **[UPDATE]** Updated to Gradle 4.0.
- **[UPDATE]** Updated to Ashley 1.7.3.
- **[CHANGE]** (`ktx-ashley`) Extensions updated to support `Engine` base class additionally to the `PooledEngine`.
  - `Engine.add` and `Engine.entity` extension methods to replace `PooledEngine` equivalents.
  - Changed `PooledEntity` to `EngineEntity`, wrapping `Entity` and providing access to `Engine` API.
- **[CHANGE]** (`ktx-async`) `TextAssetLoader` now extends `AsynchronousAssetLoader` instead of `SynchronousAssetLoader`.
- **[FIX]** (`ktx-async`) `AssetStorage` now correctly handles `SynchronousAssetLoader` instances on the main rendering thread.

#### 1.9.6-b5

- **[UPDATE]** Updated to Kotlin 1.1.2-5.
- **[UPDATE]** Updated to Kotlin Coroutines 0.16.
- **[FEATURE]** (`ktx-actors`) `onChange`, `onClick`, `onKey`, `onKeyDown`, `onKeyUp`, `onScrollFocus` and `onKeyboardFocus`
factory methods for `EventListener` instances were added. Contrary to existing factory methods, these use minimal set
of parameters to make listeners creation as concise as possible.
- **[CHANGE]** (`ktx-actors`) Existing `onChange`, `onClick`, `onKey`, `onKeyDown`, `onKeyUp`, `onScrollFocus` and
`onKeyboardFocus` factory methods where renamed to `onChangeEvent`, `onClickEvent`, `onKeyEvent`, `onKeyDownEvent`,
`onKeyUpEvent`, `onScrollFocusEvent` and `onKeyboardFocusEvent` respectively. Their excessive amount of parameters,
useful only on rare occasions, led to unnecessary boilerplate during listeners creation. See `ktx-actors` file
documentation for migration guide.
- **[FEATURE]** (`ktx-ashley`) new **KTX** module with Ashley entity component system utilities: `ktx-ashley`.
  - `PooledEngine.add` and `PooledEngine.entity` extension methods.
  - `PooledEntity` wrapping `Entity` and providing access to `PooledEngine` API.
  - `mapperFor` factory method that allows to create `ComponentMapper` instances.
  - Accessors for `Entity` objects using `ComponentMappers`: `get`, `has`, `hasNot`, `remove`.
  - DSL methods for constructing `Family` builders with `KClass` instances: `oneOf`, `allOf`, `exclude`.

#### 1.9.6-b4

- **[FEATURE]** (`ktx-app`) Added `KtxGame`: **KTX** equivalent of LibGDX `Game`.
- **[FEATURE]** (`ktx-app`) Added `KtxScreen`: adapter of the LibGDX `Screen` interface making all methods optional to implement.
- **[FEATURE]** (`ktx-app`) Added `emptyScreen` utility method returning a no-op implementation of `Screen`.
- **[FEATURE]** (`ktx-collections`) Added `map`, `filter` and `flatten` extension methods that return LibGDX collections.
- **[FEATURE]** (`ktx-collections`) `PooledList` now properly implements `hashCode` and `equals`.
- **[FEATURE]** (`ktx-inject`) `Context` now implements `Disposable` and allows to dispose of all registered singletons and providers.
- **[FEATURE]** (`ktx-inject`) Added `Context.remove` and `removeProvider` methods. Now providers for particular types can be removed without clearing the whole context.
- **[FEATURE]** (`ktx-inject`) `getProvider`, `setProvider` and `clear` methods of `Context` are now open and can be overridden.

#### 1.9.6-b3

- **[UPDATE]** Updated to Kotlin 1.1.2-3.
- **[UPDATE]** Updated to Kotlin Coroutines 0.15.
- **[CHANGE]** (`ktx-assets`) Static `AssetManager` instance container - `Assets` - was removed. All top level functions
depending on the global `AssetManager` were removed.
- **[FEATURE]** (`ktx-assets`) Added `FileType.getResolver` extension method creating `FileHandleResolver` instances.
- **[FEATURE]** (`ktx-assets`) Added `FileHandleResolver.withPrefix` extension method decorating resolvers with `PrefixFileHandleResolver`.
- **[FEATURE]** (`ktx-assets`) Added `FileHandleResolver.forResolutions` extension method decorating resolvers with `ResolutionFileResolver`.
- **[FEATURE]** (`ktx-assets`) Added `resolution` function constructing `ResolutionFileResolver.Resolution` instances.
- **[FEATURE]** (`ktx-async`) Added `AssetStorage`: a lightweight coroutines-based alternative to `AssetManager`.
- **[FEATURE]** (`ktx-box2d`) Implemented a new **KTX** module with Box2D physics engine utilities: `ktx-box2d`.
  - `world` factory method constructing `World` instances.
  - `World.body` extension method providing type-safe builder DSL for `Body` instances.
  - `FixtureDef` builder methods supporting all shapes (`CircleShape`, `PolygonShape`, `ChainShape`, `EdgeShape`).
  - `FixtureDef.filder` extension methods simplifying `Filter` properties setup.
  - `BodyDefinition` is a `BodyDef` extension providing `Body` building DSL. Used internally by `World.body`.
  - `FixtureDefinition` is a `FixtureDef` extension providing `Fixture` building DSL. Used internally by `BodyDefinition`.
  - `fixture`, `circle`, `box`, `polygon`, `chain`, `loop` and `edge` extension `Fixture` building methods added to `Body`.
  - `earthGravity` property allowing to set `World` gravity roughly matching Earth's gravity.
  - `onCreate` callbacks in `BodyDefinition` and `FixtureDefinition` giving access to built `Body` and `Fixture` instances in building blocks.
  - `Body` extension methods that ease creation of `Joint` instances between 2 bodies: `jointWith`, `gearJointWith`,
    `ropeJointWith`, `weldJointWith`, `motorJointWith`, `mouseJointWith`, `wheelJointWith`, `pulleyJointWith`,
    `distanceJointWith`, `frictionJointWith`, `revoluteJointWith`, `prismaticJointWith`.
- **[CHANGE]** (`ktx-i18n`) Static `I18NBundle` instance container - `I18n` - was removed.
- **[CHANGE]** (`ktx-i18n`) Top level `nls` functions were removed.
- **[FEATURE]** (`ktx-i18n`) `nls` property and method added to `BundleLine` for extra readability.
- **[CHANGE]** (`ktx-inject`) Static `Context` instance container was removed. All top level functions depending on the
global `Context` were removed.
- **[FEATURE]** (`ktx-inject`) `Context.register` builder method added to ease context initiation process.

#### 1.9.6-b2

- **[UPDATE]** Updated to Kotlin 1.1.1.
- **[UPDATE]** Updated to VisUI 1.3.0.
- **[FEATURE]** (`ktx-actors`) Added inlined `txt` extension properties to `Label` and `TextButton` widgets.
- **[FEATURE]** (`ktx-actors`) Added `KtxInputListener`: an `InputListener` extension with parameter types improvements.
- **[FEATURE]** (`ktx-actors`) `alpha` extension properties of `Actor` and `Stage` are now inlined.
- **[FEATURE]** (`ktx-app`) Added `KtxApplicationAdapter` interface which makes implementing all of `ApplicationListener` methods optional.
- **[FEATURE]** (`ktx-app`) Added `KtxInputAdapter` interface which makes implementing all of `InputProcessor` methods optional.
- **[FEATURE]** (`ktx-app`) Added `use` inlined methods to `Batch` and `ShaderProgram`, allowing to omit `begin()` and `end()` calls.
- **[FEATURE]** (`ktx-app`) Added `color` factory method to allow constructing LibGDX `Color` instances with named parameters.
- **[FEATURE]** (`ktx-app`) Added `Color.copy` extension method that allows to copy `Color` instances with optional
overriding of chosen values.
- **[CHANGE]** (`ktx-app`) `KotlinApplication#timeSinceLastRender` now has a protected default getter.
- **[CHANGE]** (`ktx-assets`) Static `AssetManager` instance container was deprecated. Static access to `AssetManager`
will be removed in the next release.
- **[FEATURE]** (`ktx-assets`) Added `load`, `loadAsset`, `loadOnDemand`, `getAsset`, `unload` and `unloadSafety`
extension methods to `AssetManager` to provide an alternative to equivalent utility functions using static manager instance.
- **[FEATURE]** (`ktx-assets`) Added `getLoader` and `setLoader` extension methods to `AssetManager` for `AssetLoader` handling.
- **[FEATURE]** (`ktx-async`) Implemented a new KTX module with multi-threaded operations utilities: `ktx-async`.
  - Implemented coroutines context using LibGDX threading model: `KtxAsync`. It resumes suspending operations on the
    main rendering thread with `Gdx.app.postRunnable` utility. It has to be initiated on the main thread with
    `enableKtxCoroutines`.
  - Added utility `ktxAsync` function which launches non-blocking coroutine using `KtxAsync` context.
  - Added `skipFrame` method that suspends the coroutine and resumes it on the next frame using `Gdx.app.postRunnable`.
  - Added `delay` method that offers non-blocking coroutine suspensions for the given period of time.
  - Added `httpRequest` method that performs asynchronous suspending HTTP request using LibGDX `Net` API.
  - Added `asynchronous` method, which allows to perform suspending operations on a separate thread.
  - `schedule` and `interval` utility methods added to ease the use of `com.badlogic.gdx.utils.Timer` API.
  - Added `HttpRequestResult`: a thread-safe `HttpResponse` wrapper that addresses [libgdx#4700](https://github.com/libgdx/libgdx/issues/4700).
- **[FEATURE]** (`ktx-collections`) Added `sortDescending`, `sortBy` and `sortByDescending` utility methods to LibGDX `Array`.
- **[FEATURE]** (`ktx-collections`) Added type aliases to LibGDX collections to avoid name collisions with standard library:
  - **`GdxArray`**: `com.badlogic.gdx.utils.Array`
  - **`GdxIntArray`**: `com.badlogic.gdx.utils.IntArray`
  - **`GdxFloatArray`**: `com.badlogic.gdx.utils.FloatArray`
  - **`GdxBooleanArray`**: `com.badlogic.gdx.utils.BooleanArray`
  - **`GdxCharArray`**: `com.badlogic.gdx.utils.CharArray`
  - **`GdxLongArray`**: `com.badlogic.gdx.utils.LongArray`
  - **`GdxShortArray`**: `com.badlogic.gdx.utils.ShortArray`
  - **`GdxSet`**: `com.badlogic.gdx.utils.ObjectSet`
  - **`GdxMap`**: `com.badlogic.gdx.utils.ObjectMap`
  - **`GdxList`**: `ktx.collections.PooledList`
- **[FEATURE]** (`ktx-collections`) `lastIndex` extension properties of LibGDX arrays are now inlined.
- **[FEATURE]** (`ktx-collections`) Added `component1()` and `component2()` operator extension methods to `Entry` classes
of LibGDX maps to support destructing syntax and simplify iteration.
- **[CHANGE]** (`ktx-i18n`) Static `I18NBundle` instance container was deprecated. Static access to `I18NBundle` will be
removed in the next release.
- **[CHANGE]** (`ktx-inject`) Static `Context` instance container was deprecated. Static access to `Context` will be
removed in the next release.
- **[FEATURE]** (`ktx-scene2d`, `ktx-vis`) `inCell` extension property added to `Table` children. Now you can easily access `Cell`
instance outside of the actors' building blocks.
- **[FEATURE]** (`ktx-scene2d`, `ktx-vis`) `inNode` extension property added to `Tree` children. Now you can easily access `Node`
instance outside of the actors' building blocks.
- **[FEATURE]** (`ktx-scene2d`, `ktx-vis`) fluent `cell` extension method added to `Table` children, allowing to configure `Cell`
properties outside of actors' building blocks.
- **[FEATURE]** (`ktx-scene2d`, `ktx-vis`) fluent `node` extension method added to `Tree` children, allowing to configure `Node`
properties outside of actors' building blocks.
- **[FEATURE]** (`ktx-scene2d`, `ktx-vis`) Resolved DSL scoping issues with Kotlin 1.1 `@DslMarker` API.
- **[CHANGE]** (`ktx-scene2d`, `ktx-vis`) Due to `@DslMarker` introduction, implicit access to parental widgets is no longer possible
in children building blocks. See `ktx-scene2d` or `ktx-vis` documentation for more info on the migration.
- **[CHANGE]** (`ktx-scene2d`) `KNode.invoke` extension method was moved directly to `KNode` API and no longer has to be imported.
- **[FEATURE]** (`ktx-style`) `Skin` instance is now available under lambda parameter of `skin` method init blocks.
- **[FEATURE]** (`ktx-style`, `ktx-style-vis`) Resolved DSL scoping issues with Kotlin 1.1 `@DslMarker` API.
- **[CHANGE]** (`ktx-style`, `ktx-style-vis`) Due to `@DslMarker` introduction, implicit access to `Skin` instance is no longer possible.
See `ktx-style` documentation for more info on the migration.
- **[FEATURE]** (`ktx-vis`) Added support for `HorizontalCollapsibleWidget`: `horizontalCollapsible` builder methods
added to all parental actors.
- **[FEATURE]** (`ktx-vis`) Added support for `VisTree` building using type-safe API.
- **[CHANGE]** (`ktx-vis`) Cells and nodes are now available as lambda parameters. See `ktx-vis` documentation for migration guide.

#### 1.9.6-b1

- **[UPDATE]** Updated to LibGDX 1.9.6.
- **[UPDATE]** Updated to Kotlin 1.1.0.
- **[FEATURE]** (`ktx-collections`) Added null-safe `size()` method to LibGDX `IntArray`, `FloatArray` and `BooleanArray`
collections.
- **[FEATURE]** (`ktx-collections`) Added null-safe extension property `lastIndex` to LibGDX `ArrayList` equivalents:
`Array`, `IntArray`, `FloatArray` and `BooleanArray`.

#### 1.9.5-b1

- **[UPDATE]** Updated to LibGDX 1.9.5.

#### 1.9.4-b2

- **[FEATURE]** (`ktx-actors`) Added `Actor.onKeyUp` and `Actor.onKeyDown` extension methods that attach
`EventListener` implementations listening to `InputEvent` instances.
- **[FEATURE]** (`ktx-app`) Implemented `ktx-app` module.
  - `KotlinApplication` is an `ApplicationAdapter` equivalent with fixed rendering time step.
  - `clearScreen` utility function allows to easily clear the application screen.
  - `LetterboxingViewport` is a `Viewport` implementation that combines `ScreenViewport` and `FitViewport` behaviors.
- **[FEATURE]** (`ktx-vis`) Added `ListViewStyle` support to `ListView` factory methods.
- **[FEATURE]** (`ktx-vis`) Added top level `tab()` method.
- **[FEATURE]** (`ktx-vis-style`) Added `ListViewStyle` factory method: `listView`.
- **[FIX]** (`ktx-scene2d`) Added missing `TextButton` factory methods.

#### 1.9.4-b1

- **[UPDATE]** Updated to LibGDX 1.9.4.
- **[FEATURE]** (`ktx-actors`) Implemented `ktx-actors` module.
  - `isShown`, `centerPosition`, `setKeyBoardFocus` and `setScrollFocus` extension methods for `Actor`.
  - `contains` operator extension method of `Group` and `Stage` supporting `actor in group` syntax.
  - `+` and `-` operator for adding actors to `Group` and `Stage`.
  - `alpha` extension field for `Actor` and `Stage`.
  - Lambda consuming `onChange`, `onClick`, `onKey`, `onScrollFocus` and `onKeyboardFocus` extension methods for `Actor`, allowing to quickly define event listeners.
  - `+` and `-` operator extension methods can be used to add `Action` instances to a `Stage`.
  - `Action.then` infix extension method can be used to chain actions into sequences.
  - `Action.repeatForever` wraps an action in a `RepeatAction` without a repetitions limit.
- **[FEATURE]** (`ktx-assets`) Implemented `ktx-assets` module.
  - `Assets.manager` global `AssetManager` instance.
    - `load` function can be used to load assets asynchronously via the global `AssetManager` instance. `loadOnDemand` can be used to load assets immediately in a blocking manner. `unload` can unload the assets.
    - `asset` function can be used to access loaded assets from the global `AssetManager` instance.
    - `isLoaded` allows to check if an asset has been loaded by the global `AssetManager`.
  - `disposeSafely` and lambda consuming `dispose` were added to `Disposable`.
  - `Iterable` and `Array` instances storing `Disposable` elements can now be disposed.
  - `Exception.ignore` extension method was added for explicit no-op handling of exceptions.
  - `Pool.invoke` operator extension method was added as an alternative to `Pool.obtain`.
  - `Pool.invoke(T)` operator extension method was added as an alternative to `Pool.free(T)`.
  - Lambda consuming `pool` factory function was added.
  - `toClasspathFile`, `toInternalFile`, `toLocalFile`, `toExternalFile` and `toAbsoluteFile` converter methods added to `FileHandle`.
  - `file` factory function was added.
- **[FEATURE]** (`ktx-collections`) Implemented `ktx-collections` module.
  - `Array` factory function `gdxArrayOf` and converter method `toGdxArray`.
  - `Array` extensions including: `isEmpty`, `isNotEmpty`, `size`, `+`, `-`, `getLast`, `removeLast`, `get`, `addAll`, `removeAll`, `iterate`.
  - `ObjectSet` factory function `gdxSetOf` and converter method `toGdxSet`.
  - `ObjectSet` extensions including: `isEmpty`, `isNotEmpty`, `size`, `+`, `-`, `addAll`, `removeAll`, `iterate`.
  - `ObjectMap` factory function `gdxMapOf` and `IdentityMap` factory `gdxIdentityMapOf`.
  - Maps extensions including: `isEmpty`, `isNotEmpty`, `size`, `contains` (`in`), `set` (`[]`), `iterate`, `toGdxSet`.
  - Lambda consuming `Iterable.toGdxMap` allows to convert any collection to a `ObjectMap`.
  - `PooledList` collection as an alternative to `PooledLinkedList`. Includes `gdxListOf` and `toGdxList` factory methods.
- **[FEATURE]** (`ktx-i18n`) Implemented `ktx-i18n` module.
  - `I18n.defaultBundle` global `I18NBundle` instance loaded by `I18n.load`.
  - `addListener`, `removeListener` and `clearListeners` of `I18n` allow to handle the lifecycle of the global `I18NBundle`.
  - `nls` functions allow to access global `I18NBundle`.
  - `I18NBundle.get` operator function improves access to the bundle lines.
  - `BundleLine` is an interface designed to be implemented by enums that match bundle line names stored in an i18n properties file.
- **[FEATURE]** (`ktx-inject`) Implemented `ktx-inject` module.
  - `Context` is the core of the dependency injection framework, storing the registered singletons and providers.
  - Global `Context` instance is available via `ContextContainer.defaultContext`.
  - `inject` and `provider` functions allow to extract instances and providers of selected type from the global `Context`.
  - `register` allows to add singletons and providers to the global `Context`.
- **[FEATURE]** (`ktx-log`) Implemented `ktx-log` module.
  - `debug`, `info` and `error` functions allow to log data with the LibGDX logging API.
  - `logger` factory function provides instances of the KTX `Logger` that wraps LibGDX logging API.
- **[FEATURE]** (`ktx-math`) Implemented `ktx-math` module.
  - `vec2`, `vec3`, `mat3` and `mat4` factory methods for `Vector2`, `Vector3`, `Matrix3` and `Matrix4` respectively.
  - `+`, `-`, `*`, `/`, `-`, `++`, `--`, `<`, `>`, `<=`, `>=` operators support for `Vector2` and `Vector3`.
  - `+`, `-`, `*`, `!`, `-` operators support for `Matrix3` and `Matrix4`.
  - `Vector2`, `Vector3`, `Matrix3` and `Matrix4` are now decomposable into 2, 3, 9 and 16 components respectively.
- **[FEATURE]** (`ktx-scene2d`) Implemented `ktx-scene2d` module.
  - Added DSL for constructing complex `Scene2D` widgets.
    - Factory methods for parental actors: `buttonTable`, `container`, `dialog`, `horizontalGroup`, `scrollPane`, `splitPane`, `stack`, `table`, `tree`, `verticalGroup` and `window`.
    - Factory methods for secondary parental actors: `button`, `checkBox`, `imageButton` and `imageTextButton`.
    - Factory methods for child actors: `image`, `label`, `list`, `progressBar`, `selectBox`, `slider`, `textArea`, `textField` and `touchpad`.
- **[FEATURE]** (`ktx-style`) Implemented `ktx-style` module.
  - `skin` factory methods producing `Skin` instances.
  - `get` operator infix function for quick access of `Skin` resources.
  - `set` operator function for quick modification of `Skin` resources.
  - Factory methods for styles of `Scene2D` widgets: `color`, `button`, `checkBox`, `imageButton`, `imageTextButton`, `label`, `list`, `progressBar`, `selectBox`, `slider`, `splitPane`, `textButton`, `textField`, `textTooltip`, `touchpad`, `tree`, `window`.
- **[FEATURE]** (`ktx-vis`) Implemented `ktx-vis` module.
  - Added DSL for constructing complex `VisUI` widgets.
- **[FEATURE]** (`ktx-vis-style`) Implemented `ktx-vis-style` module.
  - Factory methods for styles of `VisUI` widgets.<|MERGE_RESOLUTION|>--- conflicted
+++ resolved
@@ -5,22 +5,13 @@
 - **[UPDATE]** Updated to LibGDX 1.9.14.
 - **[UPDATE]** Updated to Kotlin 1.4.30.
 - **[UPDATE]** Updated to VisUI 1.4.10.
-<<<<<<< HEAD
-- **[FEATURE]** (`ktx-app`) `clearScreen` now accepts additional `clearDepth` boolean parameter that controls whether
-  the `GL_DEPTH_BUFFER_BIT` is added to the mask.
-- **[FEATURE]** (`ktx-assets-async`) Added `AssetStorageSnapshot` class that stores a copy of `AssetStorage` state
-  for debugging purposes. Supports formatted string output with `prettyFormat`.
-- **[FEATURE]** (`ktx-assets-async`) `AssetStorage` now includes `takeSnapshot` and `takeSnapshotAsync` methods that
-  allow to copy and inspect the internal state of the storage for debugging purposes.
-- **[FEATURE]** (`ktx-collections`) Added `getOrPut` extension function for `maps`
-=======
 - **[FEATURE]** (`ktx-app`) `clearScreen` now accepts additional `clearDepth` boolean parameter that controls whether 
 the `GL_DEPTH_BUFFER_BIT` is added to the mask.
 - **[FEATURE]** (`ktx-assets-async`) Added `AssetStorageSnapshot` class that stores a copy of `AssetStorage` state
 for debugging purposes. Supports formatted string output with `prettyFormat`.
 - **[FEATURE]** (`ktx-assets-async`) `AssetStorage` now includes `takeSnapshot` and `takeSnapshotAsync` methods that
 allow to copy and inspect the internal state of the storage for debugging purposes.
->>>>>>> ada17b75
+- **[FEATURE]** (`ktx-collections`) Added `getOrPut` extension function for `maps`
 
 #### 1.9.13-b1
 
